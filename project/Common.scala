

object Common {
<<<<<<< HEAD
  def version = "3.0.6"
  def playVersion = System.getProperty("play.version", "2.3.7")
  def scalaVersion =  System.getProperty("scala.version", "2.11.1")
=======
  def version = "master-SNAPSHOT"  
  def playVersion = System.getProperty("play.version", "2.4.4")
  def scalaVersion =  System.getProperty("scala.version", "2.11.7")
>>>>>>> 72d1d180
}<|MERGE_RESOLUTION|>--- conflicted
+++ resolved
@@ -1,13 +1,7 @@
 
 
 object Common {
-<<<<<<< HEAD
-  def version = "3.0.6"
-  def playVersion = System.getProperty("play.version", "2.3.7")
-  def scalaVersion =  System.getProperty("scala.version", "2.11.1")
-=======
-  def version = "master-SNAPSHOT"  
+  def version = "3.1.0-SNAPSHOT"
   def playVersion = System.getProperty("play.version", "2.4.4")
   def scalaVersion =  System.getProperty("scala.version", "2.11.7")
->>>>>>> 72d1d180
 }