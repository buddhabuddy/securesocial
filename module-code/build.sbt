import play.sbt.PlayImport.PlayKeys._

import SonatypeKeys._

// Import default settings. This changes `publishTo` settings to use the Sonatype repository and add several commands for publishing.
sonatypeSettings

name := "SecureSocial"

version := Common.version

scalaVersion := Common.scalaVersion

crossScalaVersions := Seq("2.11.7", "2.10.5")

//PlayKeys.generateRefReverseRouter := false

libraryDependencies ++= Seq(
  cache,
  ws,
  filters,
  specs2 % "test",
  "com.typesafe.play" %% "play-mailer" % "3.0.1",
  "org.mindrot" % "jbcrypt" % "0.3m"
)

scalariformSettings

resolvers ++= Seq(
  Resolver.typesafeRepo("releases")
)

<<<<<<< HEAD
organization := "tv.kazu"
=======
resolvers += "scalaz-bintray" at "http://dl.bintray.com/scalaz/releases"

organization := "ws.securesocial"
>>>>>>> 72d1d180

organizationName := ""

organizationHomepage := Some(new URL("http://kazu.tv"))

publishMavenStyle := true

publishArtifact in Test := false

pomIncludeRepository := { _ => false }

publishTo := {
  val nexus = "https://oss.sonatype.org/"
  if (version.value.trim.endsWith("SNAPSHOT"))
    Some("snapshots" at nexus + "content/repositories/snapshots")
  else
    Some("releases"  at nexus + "service/local/staging/deploy/maven2")
}

startYear := Some(2012)

description := "An authentication module for Play Framework applications supporting OAuth, OAuth2, OpenID, Username/Password and custom authentication schemes."

licenses := Seq("The Apache Software License, Version 2.0" -> url("http://www.apache.org/licenses/LICENSE-2.0.txt"))

homepage := Some(url("http://www.securesocial.ws"))

pomExtra := (
  <scm>
    <url>https://github.com/k4200/securesocial</url>
    <connection>scm:git:git@github.com:k4200/securesocial.git</connection>
    <developerConnection>scm:git:https://github.com/k4200/securesocial.git</developerConnection>
  </scm>
  <developers>
    <developer>
      <id>k4200</id>
      <name>KASHIMA Kazuo</name>
      <email>k4200 [at] kazu.tv</email>
      <url>https://twitter.com/k4200</url>
    </developer>
  </developers>
)

scalacOptions := Seq("-encoding", "UTF-8", "-Xlint", "-deprecation", "-unchecked", "-feature")

// not adding -Xlint:unchecked for now, will do it once I improve the Java API
javacOptions ++= Seq("-source", "1.8", "-target", "1.8", "-encoding", "UTF-8",  "-Xlint:-options")

// packagedArtifacts += ((artifact in playPackageAssets).value -> playPackageAssets.value)
<|MERGE_RESOLUTION|>--- conflicted
+++ resolved
@@ -30,13 +30,9 @@
   Resolver.typesafeRepo("releases")
 )
 
-<<<<<<< HEAD
-organization := "tv.kazu"
-=======
 resolvers += "scalaz-bintray" at "http://dl.bintray.com/scalaz/releases"
 
-organization := "ws.securesocial"
->>>>>>> 72d1d180
+organization := "tv.kazu"
 
 organizationName := ""
 
