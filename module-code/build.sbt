--- conflicted
+++ resolved
@@ -1,4 +1,3 @@
-<<<<<<< HEAD
 import play.sbt.PlayImport.PlayKeys._
 
 import SonatypeKeys._
@@ -6,8 +5,6 @@
 // Import default settings. This changes `publishTo` settings to use the Sonatype repository and add several commands for publishing.
 sonatypeSettings
 
-=======
->>>>>>> be4079c4
 name := "SecureSocial"
 
 version := Common.version
