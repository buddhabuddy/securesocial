/**
 * Copyright 2013 wuhaixing (wuhaixing at gmail dot com) - weibo: @数据水墨
  * qiuzhanghua (qiuzhanghua at gmail.com) - weibo: qiuzhanghua
 * Licensed under the Apache License, Version 2.0 (the "License");
 * you may not use this file except in compliance with the License.
 * You may obtain a copy of the License at
 *
 * http://www.apache.org/licenses/LICENSE-2.0
 *
 * Unless required by applicable law or agreed to in writing, software
 * distributed under the License is distributed on an "AS IS" BASIS,
 * WITHOUT WARRANTIES OR CONDITIONS OF ANY KIND, either express or implied.
 * See the License for the specific language governing permissions and
 * limitations under the License.
 *
 */
package securesocial.core.providers

import javax.inject.Inject

import play.api.libs.ws.{WSClient, WSResponse}
import securesocial.core._
import securesocial.core.services.{CacheService, RoutesService}

import scala.concurrent.Future

/**
 * A Weibo provider
 *
 */
class WeiboProvider(routesService: RoutesService,
  cacheService: CacheService,
  client: OAuth2Client)
<<<<<<< HEAD
    extends OAuth2Provider.Base(routesService, client, cacheService) {
=======
    extends OAuth2Provider(routesService, client, cacheService) {

  @Inject
  val WS: WSClient = null
>>>>>>> be4079c4
  val GetAuthenticatedUser = "https://api.weibo.com/2/users/show.json?uid=%s&access_token=%s"
  val AccessToken = "access_token"
  val Message = "error"
  val UId = "uid"
  val Id = "idstr"
  val Name = "name"
  val AvatarUrl = "profile_image_url"
  val GetUserEmail = "https://api.weibo.com/2/account/profile/email.json?access_token=%s"
  val Email = "email"

  override val id = WeiboProvider.Weibo

  /**
   *
   * According to the weibo.com's OAuth2 implemention,I use TokenType position place UId param
   * So please check http://open.weibo.com/wiki/OAuth2/access_token to ensure they stay weird
   * before you use this.
   *
   */
  override protected def buildInfo(response: WSResponse): OAuth2Info = {
    val json = response.json
    logger.debug("[securesocial] got json back [" + json + "]")
    //UId occupied TokenType in the weibo.com provider
    OAuth2Info(
      (json \ OAuth2Constants.AccessToken).as[String],
      (json \ UId).asOpt[String],
      (json \ OAuth2Constants.ExpiresIn).asOpt[Int],
      (json \ OAuth2Constants.RefreshToken).asOpt[String]
    )
  }

  /**
   * Subclasses need to implement this method to populate the User object with profile
   * information from the service provider.
   *
   * @param info The OAuth2Info
   * @return A copy of the user object with the new values set
   */
  def fillProfile(info: OAuth2Info): Future[BasicProfile] = {
    val accessToken = info.accessToken

    val weiboUserId = info.tokenType.getOrElse {
      logger.error("[securesocial] Can't found weiboUserId")
      throw new AuthenticationException()
    }

    client.retrieveProfile(GetAuthenticatedUser.format(weiboUserId, info.accessToken)).flatMap { me =>
      (me \ Message).asOpt[String] match {
        case Some(msg) =>
          logger.error("[securesocial] error retrieving profile information from Weibo. Message = %s".format(msg))
          throw new AuthenticationException()
        case _ =>
          val userId = (me \ Id).as[String]
          val displayName = (me \ Name).asOpt[String]
          val avatarUrl = (me \ AvatarUrl).asOpt[String]
          getEmail(info.accessToken).map { email =>
            BasicProfile(id, userId, None, None, displayName, email, avatarUrl, authMethod, None, Some(info))
          }
      }
    } recover {
      case e =>
        logger.error("[securesocial] error retrieving profile information from weibo", e)
        throw new AuthenticationException()
    }
  }

  def getEmail(accessToken: String): Future[Option[String]] = {
    WS.url(GetUserEmail.format(accessToken)).get().map { response =>
      val me = response.json
      (me \ Message).asOpt[String] match {
        case Some(msg) =>
          logger.error("[securesocial] error retrieving email information from Weibo. Message = %s".format(msg))
          None
        case _ =>
          (me \ Email).asOpt[String].filter(!_.isEmpty)
      }
    } recover {
      case e: Exception =>
        logger.error("[securesocial] error retrieving profile information from weibo", e)
        None
    }
  }
}

object WeiboProvider {
  val Weibo = "weibo"
}<|MERGE_RESOLUTION|>--- conflicted
+++ resolved
@@ -1,6 +1,6 @@
 /**
  * Copyright 2013 wuhaixing (wuhaixing at gmail dot com) - weibo: @数据水墨
-  * qiuzhanghua (qiuzhanghua at gmail.com) - weibo: qiuzhanghua
+ * qiuzhanghua (qiuzhanghua at gmail.com) - weibo: qiuzhanghua
  * Licensed under the Apache License, Version 2.0 (the "License");
  * you may not use this file except in compliance with the License.
  * You may obtain a copy of the License at
@@ -18,9 +18,9 @@
 
 import javax.inject.Inject
 
-import play.api.libs.ws.{WSClient, WSResponse}
+import play.api.libs.ws.{ WSClient, WSResponse }
 import securesocial.core._
-import securesocial.core.services.{CacheService, RoutesService}
+import securesocial.core.services.{ CacheService, RoutesService }
 
 import scala.concurrent.Future
 
@@ -31,14 +31,10 @@
 class WeiboProvider(routesService: RoutesService,
   cacheService: CacheService,
   client: OAuth2Client)
-<<<<<<< HEAD
     extends OAuth2Provider.Base(routesService, client, cacheService) {
-=======
-    extends OAuth2Provider(routesService, client, cacheService) {
 
   @Inject
   val WS: WSClient = null
->>>>>>> be4079c4
   val GetAuthenticatedUser = "https://api.weibo.com/2/users/show.json?uid=%s&access_token=%s"
   val AccessToken = "access_token"
   val Message = "error"
