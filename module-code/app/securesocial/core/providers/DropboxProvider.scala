--- conflicted
+++ resolved
@@ -23,7 +23,7 @@
 import play.api.libs.ws.WSClient
 import securesocial.core._
 import securesocial.core.providers.DropboxProvider._
-import securesocial.core.services.{CacheService, RoutesService}
+import securesocial.core.services.{ CacheService, RoutesService }
 
 import scala.concurrent.Future
 
@@ -33,13 +33,9 @@
 class DropboxProvider(routesService: RoutesService,
   cacheService: CacheService,
   client: OAuth2Client)
-<<<<<<< HEAD
     extends OAuth2Provider.Base(routesService, client, cacheService) {
-=======
-    extends OAuth2Provider(routesService, client, cacheService) {
   @Inject
   var WS: WSClient = null
->>>>>>> be4079c4
   private val Logger = play.api.Logger("securesocial.core.providers.DropboxProvider")
   override val id = DropboxProvider.Dropbox
 
