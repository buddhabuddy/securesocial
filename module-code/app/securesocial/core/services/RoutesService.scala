/**
 * Copyright 2014 Jorge Aliss (jaliss at gmail dot com) - twitter: @jaliss
 *
 * Licensed under the Apache License, Version 2.0 (the "License");
 * you may not use this file except in compliance with the License.
 * You may obtain a copy of the License at
 *
  * http://www.apache.org/licenses/LICENSE-2.0
 *
 * Unless required by applicable law or agreed to in writing, software
 * distributed under the License is distributed on an "AS IS" BASIS,
 * WITHOUT WARRANTIES OR CONDITIONS OF ANY KIND, either express or implied.
 * See the License for the specific language governing permissions and
 * limitations under the License.
 *
 */
package securesocial.core.services

import javax.inject.Inject

import play.api.Application
import play.api.mvc.{Call, RequestHeader}
import securesocial.core.IdentityProvider

/**
 * A RoutesService that resolves the routes for some of the pages
 */
trait RoutesService {
  /**
   * The login page url
   */
  def loginPageUrl(implicit req: RequestHeader): String

  /**
   * The page where users get redirected when they deny access to their accounts using
   * oauth logins
   */
  def accessDeniedUrl(implicit req: RequestHeader): String

  /**
   * The page that starts the sign up flow
   */
  def startSignUpUrl(implicit req: RequestHeader): String

  /**
   * The url that processes submissions from the start sign up page
   */
  def handleStartSignUpUrl(implicit req: RequestHeader): String

  /**
   * The sign up page
   */
  def signUpUrl(mailToken: String)(implicit req: RequestHeader): String

  /**
   * The url that processes submissions from the sign up page
   */
  def handleSignUpUrl(mailToken: String)(implicit req: RequestHeader): String

  /**
   * The page that starts the reset password flow
   */
  def startResetPasswordUrl(implicit req: RequestHeader): String

  /**
   * The url that processes submissions from the start reset password page
   */
  def handleStartResetPasswordUrl(implicit req: RequestHeader): String

  /**
   * The reset password page
   */
  def resetPasswordUrl(mailToken: String)(implicit req: RequestHeader): String

  /**
   * The url that processes submissions from the reset password page
   */
  def handleResetPasswordUrl(mailToken: String)(implicit req: RequestHeader): String

  /**
   * The password change page
   */
  def passwordChangeUrl(implicit req: RequestHeader): String

  /**
   * The url that processes submissions from the password change page
   */
  def handlePasswordChangeUrl(implicit req: RequestHeader): String

  /**
   * The url to start an authentication flow with the given provider
   */
<<<<<<< HEAD
  def authenticationUrl(provider: String, redirectTo: Option[String] = None, scope: Option[String] = None)(implicit req: RequestHeader): String
=======
  def authenticationUrl(provider: String, redirectTo: Option[String] = None)(implicit req: RequestHeader): String

>>>>>>> be4079c4
  def faviconPath: Call

  def jqueryPath: Call

  def bootstrapCssPath: Call

  def customCssPath: Option[Call]
}

object RoutesService {

  /**
   * The default RoutesService implementation.  It points to the routes
   * defined by the built in controllers.
   */
  class Default extends RoutesService {
    private val logger = play.api.Logger("securesocial.core.DefaultRoutesService")
    @Inject
    implicit var application: Application = null
    lazy val conf = application.configuration

    val FaviconKey = "securesocial.faviconPath"
    val JQueryKey = "securesocial.jqueryPath"
    val BootstrapCssKey = "securesocial.bootstrapCssPath"
    val CustomCssKey = "securesocial.customCssPath"
    val DefaultFaviconPath = "images/favicon.png"
    val DefaultJqueryPath = "javascripts/jquery-1.7.1.min.js"
    val DefaultBootstrapCssPath = "bootstrap/css/bootstrap.min.css"

    protected def absoluteUrl(call: Call)(implicit req: RequestHeader): String = {
      call.absoluteURL(IdentityProvider.sslEnabled)
    }

    override def loginPageUrl(implicit req: RequestHeader): String = {
      absoluteUrl(securesocial.controllers.routes.LoginPage.login())
    }

    override def accessDeniedUrl(implicit req: RequestHeader): String = {
      loginPageUrl
    }

    override def startSignUpUrl(implicit req: RequestHeader): String = {
      absoluteUrl(securesocial.controllers.routes.Registration.startSignUp())
    }

    override def handleStartSignUpUrl(implicit req: RequestHeader): String = {
      absoluteUrl(securesocial.controllers.routes.Registration.handleStartSignUp())
    }

    override def signUpUrl(mailToken: String)(implicit req: RequestHeader): String = {
      absoluteUrl(securesocial.controllers.routes.Registration.signUp(mailToken))
    }

    override def handleSignUpUrl(mailToken: String)(implicit req: RequestHeader): String = {
      absoluteUrl(securesocial.controllers.routes.Registration.handleSignUp(mailToken))
    }

    override def startResetPasswordUrl(implicit request: RequestHeader): String = {
      absoluteUrl(securesocial.controllers.routes.PasswordReset.startResetPassword())
    }

    override def handleStartResetPasswordUrl(implicit req: RequestHeader): String = {
      absoluteUrl(securesocial.controllers.routes.PasswordReset.handleStartResetPassword())
    }

    override def resetPasswordUrl(mailToken: String)(implicit req: RequestHeader): String = {
      absoluteUrl(securesocial.controllers.routes.PasswordReset.resetPassword(mailToken))
    }

    override def handleResetPasswordUrl(mailToken: String)(implicit req: RequestHeader): String = {
      absoluteUrl(securesocial.controllers.routes.PasswordReset.handleResetPassword(mailToken))
    }

    override def passwordChangeUrl(implicit req: RequestHeader): String = {
      absoluteUrl(securesocial.controllers.routes.PasswordChange.page())
    }

    override def handlePasswordChangeUrl(implicit req: RequestHeader): String = {
      absoluteUrl(securesocial.controllers.routes.PasswordChange.handlePasswordChange)
    }

    override def authenticationUrl(provider: String, redirectTo: Option[String] = None, scope: Option[String] = None)(implicit req: RequestHeader): String = {
      absoluteUrl(securesocial.controllers.routes.ProviderController.authenticate(provider, redirectTo, scope))
    }

    protected def valueFor(key: String, default: String) = {
      val value = conf.getString(key).getOrElse(default)
      logger.debug(s"[securesocial] $key = $value")
      securesocial.controllers.routes.Assets.at(value)
    }

    /**
     * Loads the Favicon to use from configuration, using a default one if not provided
      *
     * @return the path to Favicon file to use
     */
    override val faviconPath = valueFor(FaviconKey, DefaultFaviconPath)

    /**
     * Loads the Jquery file to use from configuration, using a default one if not provided
      *
     * @return the path to Jquery file to use
     */
    override val jqueryPath = valueFor(JQueryKey, DefaultJqueryPath)

    /**
     * Loads the Bootstrap CSS file to use from configuration, using a default one if not provided
      *
     * @return the path to Bootstrap CSS file to use
     */
    override val bootstrapCssPath = valueFor(BootstrapCssKey, DefaultBootstrapCssPath)
    /**
     * Loads the Custom Css file to use from configuration. If there is none define, none will be used
      *
     * @return Option containing a custom css file or None
     */
    override val customCssPath: Option[Call] = {
      val path = conf.getString(CustomCssKey).map(securesocial.controllers.routes.Assets.at)
      logger.debug("[securesocial] custom css path = %s".format(path))
      path
    }
  }

}<|MERGE_RESOLUTION|>--- conflicted
+++ resolved
@@ -5,7 +5,7 @@
  * you may not use this file except in compliance with the License.
  * You may obtain a copy of the License at
  *
-  * http://www.apache.org/licenses/LICENSE-2.0
+ * http://www.apache.org/licenses/LICENSE-2.0
  *
  * Unless required by applicable law or agreed to in writing, software
  * distributed under the License is distributed on an "AS IS" BASIS,
@@ -19,7 +19,7 @@
 import javax.inject.Inject
 
 import play.api.Application
-import play.api.mvc.{Call, RequestHeader}
+import play.api.mvc.{ Call, RequestHeader }
 import securesocial.core.IdentityProvider
 
 /**
@@ -90,12 +90,8 @@
   /**
    * The url to start an authentication flow with the given provider
    */
-<<<<<<< HEAD
   def authenticationUrl(provider: String, redirectTo: Option[String] = None, scope: Option[String] = None)(implicit req: RequestHeader): String
-=======
-  def authenticationUrl(provider: String, redirectTo: Option[String] = None)(implicit req: RequestHeader): String
-
->>>>>>> be4079c4
+
   def faviconPath: Call
 
   def jqueryPath: Call
@@ -189,27 +185,27 @@
 
     /**
      * Loads the Favicon to use from configuration, using a default one if not provided
-      *
+     *
      * @return the path to Favicon file to use
      */
     override val faviconPath = valueFor(FaviconKey, DefaultFaviconPath)
 
     /**
      * Loads the Jquery file to use from configuration, using a default one if not provided
-      *
+     *
      * @return the path to Jquery file to use
      */
     override val jqueryPath = valueFor(JQueryKey, DefaultJqueryPath)
 
     /**
      * Loads the Bootstrap CSS file to use from configuration, using a default one if not provided
-      *
+     *
      * @return the path to Bootstrap CSS file to use
      */
     override val bootstrapCssPath = valueFor(BootstrapCssKey, DefaultBootstrapCssPath)
     /**
      * Loads the Custom Css file to use from configuration. If there is none define, none will be used
-      *
+     *
      * @return Option containing a custom css file or None
      */
     override val customCssPath: Option[Call] = {
