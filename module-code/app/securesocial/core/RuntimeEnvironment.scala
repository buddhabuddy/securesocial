--- conflicted
+++ resolved
@@ -24,19 +24,15 @@
 
   def mailer: Mailer
 
-<<<<<<< HEAD
   val providerIds: List[String]
-=======
+
   def currentHasher: PasswordHasher
   def passwordHashers: Map[String, PasswordHasher]
   def passwordValidator: PasswordValidator
->>>>>>> 72d1d180
 
   def httpService: HttpService
   def cacheService: CacheService
   def avatarService: Option[AvatarService]
-
-  def providers: Map[String, IdentityProvider]
 
   def idGenerator: IdGenerator
   def authenticatorService: AuthenticatorService[U]
@@ -75,6 +71,8 @@
         new DropboxProvider(routes, cacheService, oauth2ClientFor(DropboxProvider.Dropbox, customOAuth2Settings))
       case WeiboProvider.Weibo =>
         new WeiboProvider(routes, cacheService, oauth2ClientFor(WeiboProvider.Weibo, customOAuth2Settings))
+      case SpotifyProvider.Spotify =>
+        new SpotifyProvider(routes, cacheService, oauth2ClientFor(SpotifyProvider.Spotify, customOAuth2Settings))
       case SlackProvider.Slack =>
         new SlackProvider(routes, cacheService, oauth2ClientFor(SlackProvider.Slack, customOAuth2Settings))
       case BitbucketProvider.Bitbucket =>
@@ -131,7 +129,6 @@
     override implicit def executionContext: ExecutionContext =
       PlayExecution.defaultContext
 
-<<<<<<< HEAD
     override lazy val providerIds = List(
       FacebookProvider.Facebook,
       FoursquareProvider.Foursquare,
@@ -144,6 +141,7 @@
       DropboxProvider.Dropbox,
       WeiboProvider.Weibo,
       ConcurProvider.Concur,
+      SpotifyProvider.Spotify,
       SlackProvider.Slack,
       BitbucketProvider.Bitbucket,
       BacklogProvider.Backlog,
@@ -151,34 +149,6 @@
       TwitterProvider.Twitter,
       XingProvider.Xing,
       UsernamePasswordProvider.UsernamePassword
-=======
-    protected def include(p: IdentityProvider) = p.id -> p
-    protected def oauth1ClientFor(provider: String) = new OAuth1Client.Default(ServiceInfoHelper.forProvider(provider), httpService)
-    protected def oauth2ClientFor(provider: String) = new OAuth2Client.Default(httpService, OAuth2Settings.forProvider(provider))
-
-    override lazy val providers = ListMap(
-      // oauth 2 client providers
-      include(new FacebookProvider(routes, cacheService, oauth2ClientFor(FacebookProvider.Facebook))),
-      include(new FoursquareProvider(routes, cacheService, oauth2ClientFor(FoursquareProvider.Foursquare))),
-      include(new GitHubProvider(routes, cacheService, oauth2ClientFor(GitHubProvider.GitHub))),
-      include(new GoogleProvider(routes, cacheService, oauth2ClientFor(GoogleProvider.Google))),
-      include(new InstagramProvider(routes, cacheService, oauth2ClientFor(InstagramProvider.Instagram))),
-      include(new ConcurProvider(routes, cacheService, oauth2ClientFor(ConcurProvider.Concur))),
-      include(new SoundcloudProvider(routes, cacheService, oauth2ClientFor(SoundcloudProvider.Soundcloud))),
-      //include(new LinkedInOAuth2Provider(routes, cacheService,oauth2ClientFor(LinkedInOAuth2Provider.LinkedIn))),
-      include(new VkProvider(routes, cacheService, oauth2ClientFor(VkProvider.Vk))),
-      include(new DropboxProvider(routes, cacheService, oauth2ClientFor(DropboxProvider.Dropbox))),
-      include(new WeiboProvider(routes, cacheService, oauth2ClientFor(WeiboProvider.Weibo))),
-      include(new ConcurProvider(routes, cacheService, oauth2ClientFor(ConcurProvider.Concur))),
-      include(new SpotifyProvider(routes, cacheService, oauth2ClientFor(SpotifyProvider.Spotify))),
-      include(new SlackProvider(routes, cacheService, oauth2ClientFor(SlackProvider.Slack))),
-      // oauth 1 client providers
-      include(new LinkedInProvider(routes, cacheService, oauth1ClientFor(LinkedInProvider.LinkedIn))),
-      include(new TwitterProvider(routes, cacheService, oauth1ClientFor(TwitterProvider.Twitter))),
-      include(new XingProvider(routes, cacheService, oauth1ClientFor(XingProvider.Xing))),
-      // username password
-      include(new UsernamePasswordProvider[U](userService, avatarService, viewTemplates, passwordHashers))
->>>>>>> 72d1d180
     )
   }
 }