/**
 * Copyright 2012-2014 Jorge Aliss (jaliss at gmail dot com) - twitter: @jaliss
 *
 * Licensed under the Apache License, Version 2.0 (the "License");
 * you may not use this file except in compliance with the License.
 * You may obtain a copy of the License at
 *
 *     http://www.apache.org/licenses/LICENSE-2.0
 *
 * Unless required by applicable law or agreed to in writing, software
 * distributed under the License is distributed on an "AS IS" BASIS,
 * WITHOUT WARRANTIES OR CONDITIONS OF ANY KIND, either express or implied.
 * See the License for the specific language governing permissions and
 * limitations under the License.
 *
 */
package securesocial.controllers

import play.api.Play
import play.api.Play.current
import play.api.i18n.Messages
import play.api.mvc._
import securesocial.core._
import securesocial.core.authenticator.CookieAuthenticator
import securesocial.core.services.SaveMode
import securesocial.core.utils._

import scala.concurrent.Future

/**
 * A default controller that uses the BasicProfile as the user type
 */
class ProviderController(override implicit val env: RuntimeEnvironment[BasicProfile])
  extends BaseProviderController[BasicProfile]

/**
 * A trait that provides the means to authenticate users for web applications
 *
 * @tparam U the user type
 */
trait BaseProviderController[U] extends SecureSocial[U] {
  import securesocial.controllers.ProviderControllerHelper.{ logger, toUrl }

  /**
   * The authentication entry point for GET requests
   *
   * @param provider The id of the provider that needs to handle the call
   */
  def authenticate(provider: String, redirectTo: Option[String] = None, scope: Option[String] = None, miscParam: Option[String]) = handleAuth(provider, redirectTo, scope, miscParam)

  /**
   * The authentication entry point for POST requests
   *
   * @param provider The id of the provider that needs to handle the call
   */
  def authenticateByPost(provider: String, redirectTo: Option[String] = None, scope: Option[String] = None, miscParam: Option[String]) = handleAuth(provider, redirectTo, scope, miscParam)

  /**
   * Overrides the original url if neded
   *
   * @param session the current session
   * @param redirectTo the url that overrides the originalUrl
   * @return a session updated with the url
   */
  private def overrideOriginalUrl(session: Session, redirectTo: Option[String]) = redirectTo match {
    case Some(url) =>
      session + (SecureSocial.OriginalUrlKey -> url)
    case _ =>
      session
  }

  /**
   * Find the AuthenticatorBuilder needed to start the authenticated session
   */
  private def builder() = {
    //todo: this should be configurable maybe
    env.authenticatorService.find(CookieAuthenticator.Id).getOrElse {
      logger.error(s"[securesocial] missing CookieAuthenticatorBuilder")
      throw new AuthenticationException()
    }
  }

  /**
   * @param provider e.g. "github"
<<<<<<< HEAD
   * @param scope to ask for different scopes from those in securesocial.conf
   * @param miscParam
   */
  private def getProvider(provider: String, scope: Option[String], miscParam: Option[String]): Option[IdentityProvider] = {
    val settings = OAuth2Settings.forProvider(provider).copy(scope = scope)
    Some(env.createProvider(provider, Some(settings), miscParam))
=======
   * @param scope Pass Some[String] to ask for different scopes from those in securesocial.conf
   */
  private def getProvider(provider: String, scope: Option[String]): Option[IdentityProvider] = {
    env.providers.get(provider).map { providerObj =>
      val settings = if (scope.isDefined) {
        OAuth2Settings.forProvider(provider).copy(scope = scope)
      } else {
        OAuth2Settings.forProvider(provider)
      }
      env.createProvider(provider, Some(settings))
    }
>>>>>>> 25a08548
  }

  /**
   * Common method to handle GET and POST authentication requests
   *
   * @param provider the provider that needs to handle the flow
   * @param redirectTo the url the user needs to be redirected to after being authenticated
   * @param scope OAuth2 scope
   * @param miscParam miscellaneous information necessary for providers
   */
  private def handleAuth(provider: String, redirectTo: Option[String], scope: Option[String], miscParam: Option[String] = None) = UserAwareAction.async { implicit request =>
    val authenticationFlow = request.user.isEmpty
    val modifiedSession = overrideOriginalUrl(request.session, redirectTo)

    getProvider(provider, scope, miscParam).map {
      _.authenticate().flatMap {
        case denied: AuthenticationResult.AccessDenied =>
          Future.successful(Redirect(env.routes.loginPageUrl).flashing("error" -> Messages("securesocial.login.accessDenied")))
        case failed: AuthenticationResult.Failed =>
          logger.error(s"[securesocial] authentication failed, reason: ${failed.error}")
          throw new AuthenticationException()
        case flow: AuthenticationResult.NavigationFlow => Future.successful {
          redirectTo.map { url =>
            flow.result.addToSession(SecureSocial.OriginalUrlKey -> url)
          } getOrElse flow.result
        }
        case authenticated: AuthenticationResult.Authenticated =>
          if (authenticationFlow) {
            val profile = authenticated.profile
            env.userService.find(profile.providerId, profile.userId).flatMap { maybeExisting =>
              val mode = if (maybeExisting.isDefined) SaveMode.LoggedIn else SaveMode.SignUp
              env.userService.save(authenticated.profile, mode).flatMap { userForAction =>
                logger.debug(s"[securesocial] user completed authentication: provider = ${profile.providerId}, userId: ${profile.userId}, mode = $mode")
                val evt = if (mode == SaveMode.LoggedIn) new LoginEvent(userForAction) else new SignUpEvent(userForAction)
                val sessionAfterEvents = Events.fire(evt).getOrElse(request.session)
                builder().fromUser(userForAction).flatMap { authenticator =>
                  Redirect(toUrl(sessionAfterEvents)).withSession(sessionAfterEvents -
                    SecureSocial.OriginalUrlKey -
                    IdentityProvider.SessionId -
                    OAuth1Provider.CacheKey).startingAuthenticator(authenticator)
                }
              }
            }
          } else {
            request.user match {
              case Some(currentUser) =>
                for (
                  linked <- env.userService.link(currentUser, authenticated.profile);
                  updatedAuthenticator <- request.authenticator.get.updateUser(linked);
                  result <- Redirect(toUrl(modifiedSession)).withSession(modifiedSession -
                    SecureSocial.OriginalUrlKey -
                    IdentityProvider.SessionId -
                    OAuth1Provider.CacheKey).touchingAuthenticator(updatedAuthenticator)
                ) yield {
                  logger.debug(s"[securesocial] linked $currentUser to: providerId = ${authenticated.profile.providerId}")
                  result
                }
              case _ =>
                Future.successful(Unauthorized)
            }
          }
      } recover {
        case e =>
          logger.error("Unable to log user in. An exception was thrown", e)
          Redirect(env.routes.loginPageUrl).flashing("error" -> Messages("securesocial.login.errorLoggingIn"))
      }
    } getOrElse {
      Future.successful(NotFound)
    }
  }
}

object ProviderControllerHelper {
  val logger = play.api.Logger("securesocial.controllers.ProviderController")

  /**
   * The property that specifies the page the user is redirected to if there is no original URL saved in
   * the session.
   */
  val onLoginGoTo = "securesocial.onLoginGoTo"

  /**
   * The root path
   */
  val Root = "/"

  /**
   * The application context
   */
  val ApplicationContext = "application.context"

  /**
   * The url where the user needs to be redirected after succesful authentication.
   *
   * @return
   */
  def landingUrl = Play.configuration.getString(onLoginGoTo).getOrElse(
    Play.configuration.getString(ApplicationContext).getOrElse(Root)
  )

  /**
   * Returns the url that the user should be redirected to after login
   *
   * @param session
   * @return
   */
  def toUrl(session: Session) = session.get(SecureSocial.OriginalUrlKey).getOrElse(ProviderControllerHelper.landingUrl)
}<|MERGE_RESOLUTION|>--- conflicted
+++ resolved
@@ -82,26 +82,16 @@
 
   /**
    * @param provider e.g. "github"
-<<<<<<< HEAD
-   * @param scope to ask for different scopes from those in securesocial.conf
+   * @param scope Pass Some[String] to ask for different scopes from those in securesocial.conf
    * @param miscParam
    */
   private def getProvider(provider: String, scope: Option[String], miscParam: Option[String]): Option[IdentityProvider] = {
-    val settings = OAuth2Settings.forProvider(provider).copy(scope = scope)
+    val settings = if (scope.isDefined) {
+      OAuth2Settings.forProvider(provider).copy(scope = scope)
+    } else {
+      OAuth2Settings.forProvider(provider)
+    }
     Some(env.createProvider(provider, Some(settings), miscParam))
-=======
-   * @param scope Pass Some[String] to ask for different scopes from those in securesocial.conf
-   */
-  private def getProvider(provider: String, scope: Option[String]): Option[IdentityProvider] = {
-    env.providers.get(provider).map { providerObj =>
-      val settings = if (scope.isDefined) {
-        OAuth2Settings.forProvider(provider).copy(scope = scope)
-      } else {
-        OAuth2Settings.forProvider(provider)
-      }
-      env.createProvider(provider, Some(settings))
-    }
->>>>>>> 25a08548
   }
 
   /**
