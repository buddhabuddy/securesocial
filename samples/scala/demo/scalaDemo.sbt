--- conflicted
+++ resolved
@@ -8,16 +8,12 @@
 
 scalariformSettings
 
-<<<<<<< HEAD
-libraryDependencies += "tv.kazu" %% "securesocial" % version.value
-=======
 libraryDependencies ++= Seq(
   specs2 % "test",
-  "ws.securesocial" %% "securesocial" % version.value,
+  "tv.kazu" %% "securesocial" % version.value,
   "net.codingwell" %% "scala-guice" % "4.0.0",
   "com.typesafe.play" %% "play-mailer" % "3.0.1"
 )
->>>>>>> 72d1d180
 
 resolvers += Resolver.sonatypeRepo("snapshots")
 resolvers += "scalaz-bintray" at "http://dl.bintray.com/scalaz/releases"
