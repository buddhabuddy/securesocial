#####################################################################################
#
# SecureSocial 2 Settings
#
#####################################################################################

play.mailer {
	host=smtp.gmail.com
	#port=25
	ssl=true
	user="your_user"
	password=your_password
	from="your_from_address"
}

securesocial {
	#
	# If enabled, sets the path to your copy of Bootstrap.css to be used instead of the default one provided by SecureSocial
	#
	#bootstrapCssPath="your path"


	#
	# If enabled, sets the Favicon to display when in SecureSocial pages
	#
	#faviconPath="your path"


	#
	# If enabled, sets the path to your copy of JQuery to be used instead of the default one provided by SecureSocial
	#
	#jqueryPath="your path"


	#
	# If enabled, injects this Css file into all SecureSocial pages, allowing for minor style customizations
	# If you want to do major changes, please read about custom templates in SecureSocial
	#
	#customCssPath="your path"

	#
	# Where to redirect the user if SecureSocial can't figure that out from
	# the request that led the use to the login page
	#
	onLoginGoTo=/

	#
	# Where to redirect the user when he logs out. If not set SecureSocial will redirect to the login page
	#
	#onLogoutGoTo=/login

	#
	# Where to redirect the user when he/she starts the signup process.
	# If not set SecureSocial will redirect to the login page
	#
	#onStartSignUpGoTo=/login
	
	#
	# Where to redirect the user when he/she signs up.
	# If not set SecureSocial will redirect to the login page
	#
	#onSignUpGoTo=/login
	
	#
	# Where to redirect the user when he starts the password reset process.
	# If not set SecureSocial will redirect to the login page
	#
	#onStartResetPasswordGoTo=/login
	
	#
	# Where to redirect the user when he resets his/her password.
	# If not set SecureSocial will redirect to the login page
	#
	#onResetPasswordGoTo=/login

	#
	# Where to redirect the user when he changes his/her password.
	# If not set SecureSocial will redirect to the password change page
	#
	#onPasswordChangeGoTo=/password

	#
	# Enable SSL for oauth callback urls, login/signup/password recovery pages and the authenticator cookie
	#
	ssl=false


	#
	# Parameters for the cookie used to track users.
	#	
	cookie {
		# 
		# The cookie name (defaults to 'id')
		#name=id
	
		#
		# The path for which the cookie should be sent by the browser (defaults to /)
		#
		#path=/
	
		#
		# The domain for which the cookie should be sent (it is left empty by default)
		#
		#domain=some_domain
	
		#
		# If set to true, the cookie is not readable by a client side script (defaults to true).
		#
		#httpOnly=true

		#
	        # The amount of time the session id will remain valid since the last request
		#
		idleTimeoutInMinutes=30

		#
		# The amount of time the session id will be valid since the user authenticated. 
		# After this the user will need to re-authenticate
		#
		absoluteTimeoutInMinutes=720
	}

	twitter {
		requestTokenUrl="https://twitter.com/oauth/request_token"
		accessTokenUrl="https://twitter.com/oauth/access_token"
		authorizationUrl="https://twitter.com/oauth/authenticate"
		consumerKey=your_consumer_key
		consumerSecret=your_consumer_secret
	}

	facebook {
		authorizationUrl="https://graph.facebook.com/oauth/authorize"
		accessTokenUrl="https://graph.facebook.com/oauth/access_token"
		clientId=your_client_id
		clientSecret=your_client_secret
		# this scope is the minimum SecureSocial requires.  You can add more if required by your app.
		scope=email
	}

	google {
		authorizationUrl="https://accounts.google.com/o/oauth2/auth"
		accessTokenUrl="https://accounts.google.com/o/oauth2/token"
		clientId=your_client_id
		clientSecret=your_client_secret
		scope="profile email"
	}

	linkedin {
		requestTokenUrl="https://api.linkedin.com/uas/oauth/requestToken"
		accessTokenUrl="https://api.linkedin.com/uas/oauth/accessToken"
		authorizationUrl="https://api.linkedin.com/uas/oauth/authenticate"
		consumerKey=your_consumer_key
		consumerSecret=your_consumer_secret
	}

	github {
		authorizationUrl="https://github.com/login/oauth/authorize"
		accessTokenUrl="https://github.com/login/oauth/access_token"
		clientId=your_client_id
		clientSecret=your_client_secret
	}

	foursquare {
		authorizationUrl="https://foursquare.com/oauth2/authenticate"
		accessTokenUrl="https://foursquare.com/oauth2/access_token"
		clientId=your_client_id
		clientSecret=your_client_secret
	}

	dropbox {
		authorizationUrl="https://www.dropbox.com/1/oauth2/authorize"
		accessTokenUrl="https://api.dropbox.com/1/oauth2/token"
		clientId=your_app_key
		clientSecret=your_app_secret
	}

	xing {
		requestTokenUrl="https://api.xing.com/v1/request_token"
		accessTokenUrl="https://api.xing.com/v1/access_token"
		authorizationUrl="https://api.xing.com/v1/authorize"
		consumerKey=your_consumer_key
		consumerSecret=your_consumer_secret
	}

	instagram {
		authorizationUrl="https://api.instagram.com/oauth/authorize"
		accessTokenUrl="https://api.instagram.com/oauth/access_token"
		clientId=your_client_id
		clientSecret=your_client_secret
	}

	vk {
		authorizationUrl="http://oauth.vk.com/authorize"
		accessTokenUrl="https://oauth.vk.com/access_token"
		clientId=your_client_id
		clientSecret=your_client_secret
	}

	weibo {
		authorizationUrl="https://api.weibo.com/oauth2/authorize"
		accessTokenUrl="https://api.weibo.com/oauth2/access_token"
		clientId=your_client_id
		clientSecret=your_client_secret
	}

	concur {
		authorizationUrl="https://www.concursolutions.com/net2/oauth2/Login.aspx"
		accessTokenUrl="https://www.concursolutions.com/net2/oauth2/GetAccessToken.ashx"
		clientId=your_client_id
		clientSecret=your_client_secret
		scope="USER"
	}

	soundcloud {
		authorizationUrl="https://soundcloud.com/connect"
		accessTokenUrl="https://api.soundcloud.com/oauth2/token"
		clientId=your_client_id
		clientSecret=your_client_secret
		scope="non-expiring"
	}

<<<<<<< HEAD
=======
	spotify {
		authorizationUrl="https://accounts.spotify.com/authorize"
		accessTokenUrl="https://accounts.spotify.com/api/token"
		clientId=your_client_id
		clientSecret=your_client_secret
		# Spotify website provides a documentation about their scopes : https://developer.spotify.com/web-api/using-scopes/
		scope = "user-read-email"
	}

>>>>>>> 72d1d180
	slack {
		authorizationUrl="https://slack.com/oauth/authorize"
		accessTokenUrl="https://slack.com/api/oauth.access"
		clientId=your_client_id
		clientSecret=your_client_secret
		scope = "identity"
	}

<<<<<<< HEAD
	bitbucket {
		authorizationUrl = "https://bitbucket.org/site/oauth2/authorize"
		accessTokenUrl = "https://bitbucket.org/site/oauth2/access_token"
		clientId = your_client_id
		clientSecret = your_client_secret
		scope = ""
	}

	backlog {
		authorizationUrl = "https://{apiHost}/OAuth2AccessRequest.action"
		accessTokenUrl = "https://{apiHost}/api/v2/oauth2/token"
		clientId = your_client_id
		clientSecret = your_client_secret
		scope = ""
	}

=======
>>>>>>> 72d1d180
	userpass {
		#
		# Enable username support, otherwise SecureSocial will use the emails as user names
		#
		withUserNameSupport=false
		sendWelcomeEmail=true
		enableGravatarSupport=true
		tokenDuration=60
		tokenDeleteInterval=5
		signupSkipLogin=false
	}
}<|MERGE_RESOLUTION|>--- conflicted
+++ resolved
@@ -219,8 +219,6 @@
 		scope="non-expiring"
 	}
 
-<<<<<<< HEAD
-=======
 	spotify {
 		authorizationUrl="https://accounts.spotify.com/authorize"
 		accessTokenUrl="https://accounts.spotify.com/api/token"
@@ -230,7 +228,6 @@
 		scope = "user-read-email"
 	}
 
->>>>>>> 72d1d180
 	slack {
 		authorizationUrl="https://slack.com/oauth/authorize"
 		accessTokenUrl="https://slack.com/api/oauth.access"
@@ -239,7 +236,6 @@
 		scope = "identity"
 	}
 
-<<<<<<< HEAD
 	bitbucket {
 		authorizationUrl = "https://bitbucket.org/site/oauth2/authorize"
 		accessTokenUrl = "https://bitbucket.org/site/oauth2/access_token"
@@ -256,8 +252,6 @@
 		scope = ""
 	}
 
-=======
->>>>>>> 72d1d180
 	userpass {
 		#
 		# Enable username support, otherwise SecureSocial will use the emails as user names
